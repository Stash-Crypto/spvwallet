package spvwallet

import (
	"encoding/hex"
	"encoding/json"
	"errors"
	"github.com/btcsuite/btcd/btcec"
	"github.com/btcsuite/btcd/chaincfg/chainhash"
	"github.com/btcsuite/btcd/txscript"
	"github.com/btcsuite/btcd/wire"
	btc "github.com/btcsuite/btcutil"
	"github.com/btcsuite/btcutil/coinset"
	hd "github.com/btcsuite/btcutil/hdkeychain"
	"github.com/btcsuite/btcutil/txsort"
	"github.com/btcsuite/btcwallet/wallet/txauthor"
	"github.com/btcsuite/btcwallet/wallet/txrules"
	"net"
	"net/http"
	"time"
)

func (s *SPVWallet) Broadcast(tx *wire.MsgTx) error {
	txid := tx.TxHash()
	// assign height of zero for txs we create

	s.mutex.Lock()
	s.toDownload[txid] = 0
	s.mutex.Unlock()

	// our own tx; don't keep track of false positives
	_, err := s.txstore.Ingest(tx, 0)
	if err != nil {
		return err
	}
	// make an inv message instead of a tx message to be polite
	iv1 := wire.NewInvVect(wire.InvTypeTx, &txid)
	invMsg := wire.NewMsgInv()
	err = invMsg.AddInvVect(iv1)
	if err != nil {
		return err
	}

	log.Debugf("Broadcasting tx %s to peers", tx.TxHash().String())
	for _, peer := range s.PeerManager.ConnectedPeers() {
		peer.QueueMessage(invMsg, nil)
		s.updateFilterAndSend(peer)
	}
	return nil
}

type Coin struct {
	TxHash       *chainhash.Hash
	TxIndex      uint32
	TxValue      btc.Amount
	TxNumConfs   int64
	ScriptPubKey []byte
}

func (c *Coin) Hash() *chainhash.Hash { return c.TxHash }
func (c *Coin) Index() uint32         { return c.TxIndex }
func (c *Coin) Value() btc.Amount     { return c.TxValue }
func (c *Coin) PkScript() []byte      { return c.ScriptPubKey }
func (c *Coin) NumConfs() int64       { return c.TxNumConfs }
func (c *Coin) ValueAge() int64       { return int64(c.TxValue) * c.TxNumConfs }

func NewCoin(txid []byte, index uint32, value btc.Amount, numConfs int64, scriptPubKey []byte) coinset.Coin {
	shaTxid, _ := chainhash.NewHash(txid)
	c := &Coin{
		TxHash:       shaTxid,
		TxIndex:      index,
		TxValue:      value,
		TxNumConfs:   numConfs,
		ScriptPubKey: scriptPubKey,
	}
	return coinset.Coin(c)
}

func (w *SPVWallet) gatherCoins() map[coinset.Coin]*hd.ExtendedKey {
	height, _ := w.blockchain.db.Height()
	utxos, _ := w.txstore.Utxos().GetAll()
	m := make(map[coinset.Coin]*hd.ExtendedKey)
	for _, u := range utxos {
		if u.Freeze {
			continue
		}
		var confirmations int32
		if u.AtHeight > 0 {
			confirmations = int32(height) - u.AtHeight
		}
		c := NewCoin(u.Op.Hash.CloneBytes(), u.Op.Index, btc.Amount(u.Value), int64(confirmations), u.ScriptPubkey)
		key, err := w.txstore.GetKeyForScript(u.ScriptPubkey)
		if err != nil {
			continue
		}
		m[c] = key
	}
	return m
}

func (w *SPVWallet) Spend(amount int64, addr btc.Address, feeLevel FeeLevel) (*chainhash.Hash, error) {
	tx, err := w.buildTx(amount, addr, feeLevel, nil)
	if err != nil {
		return nil, err
	}
	// Broadcast
	err = w.Broadcast(tx)
	if err != nil {
		return nil, err
	}
	ch := tx.TxHash()
	return &ch, nil
}

// Only CPFP for now
func (w *SPVWallet) BumpFee(txid chainhash.Hash) (*chainhash.Hash, error) {
	_, txn, err := w.txstore.Txns().Get(txid)
	if err != nil {
		return nil, err
	}
	if txn.Height > 0 {
		return nil, errors.New("Transaction is confirmed, cannot bump fee")
	}
<<<<<<< HEAD
	if txn.Value < 0 {
		return nil, errors.New("Cannot only bump incoming transactions")
	}
=======
>>>>>>> bd6a8d2d
	utxos, err := w.txstore.Utxos().GetAll()
	if err != nil {
		return nil, errors.New("No unspent transactions")
	}
	for _, u := range utxos {
		if u.Op.Hash.IsEqual(&txid) {
			key, err := w.txstore.GetKeyForScript(u.ScriptPubkey)
			if err != nil {
				return nil, err
			}
			transactionID, err := w.SweepAddress([]Utxo{u}, nil, key, nil, FEE_BUMP)
			if err != nil {
				return nil, err
			}
			return transactionID, nil
		}
	}
	return nil, errors.New("Transaction either doesn't exist or has already been spent")
}

func (w *SPVWallet) EstimateFee(ins []TransactionInput, outs []TransactionOutput, feePerByte uint64) uint64 {
	tx := new(wire.MsgTx)
	for _, out := range outs {
		output := wire.NewTxOut(out.Value, out.ScriptPubKey)
		tx.TxOut = append(tx.TxOut, output)
	}
	estimatedSize := EstimateSerializeSize(len(ins), tx.TxOut, false)
	fee := estimatedSize * int(feePerByte)
	return uint64(fee)
}

func (w *SPVWallet) CreateMultisigSignature(ins []TransactionInput, outs []TransactionOutput, key *hd.ExtendedKey, redeemScript []byte, feePerByte uint64) ([]Signature, error) {
	var sigs []Signature
	tx := new(wire.MsgTx)
	for _, in := range ins {
		ch, err := chainhash.NewHashFromStr(hex.EncodeToString(in.OutpointHash))
		if err != nil {
			return sigs, err
		}
		outpoint := wire.NewOutPoint(ch, in.OutpointIndex)
		input := wire.NewTxIn(outpoint, []byte{})
		tx.TxIn = append(tx.TxIn, input)
	}
	for _, out := range outs {
		output := wire.NewTxOut(out.Value, out.ScriptPubKey)
		tx.TxOut = append(tx.TxOut, output)
	}

	// Subtract fee
	estimatedSize := EstimateSerializeSize(len(ins), tx.TxOut, false)
	fee := estimatedSize * int(feePerByte)
	feePerOutput := fee / len(tx.TxOut)
	for _, output := range tx.TxOut {
		output.Value -= int64(feePerOutput)
	}

	// BIP 69 sorting
	txsort.InPlaceSort(tx)

	signingKey, err := key.ECPrivKey()
	if err != nil {
		return sigs, err
	}

	for i, _ := range tx.TxIn {
		sig, err := txscript.RawTxInSignature(tx, i, redeemScript, txscript.SigHashAll, signingKey)
		if err != nil {
			continue
		}
		bs := Signature{InputIndex: uint32(i), Signature: sig}
		sigs = append(sigs, bs)
	}
	return sigs, nil
}

func (w *SPVWallet) Multisign(ins []TransactionInput, outs []TransactionOutput, sigs1 []Signature, sigs2 []Signature, redeemScript []byte, feePerByte uint64) error {
	tx := new(wire.MsgTx)
	for _, in := range ins {
		ch, err := chainhash.NewHashFromStr(hex.EncodeToString(in.OutpointHash))
		if err != nil {
			return err
		}
		outpoint := wire.NewOutPoint(ch, in.OutpointIndex)
		input := wire.NewTxIn(outpoint, []byte{})
		tx.TxIn = append(tx.TxIn, input)
	}
	for _, out := range outs {
		output := wire.NewTxOut(out.Value, out.ScriptPubKey)
		tx.TxOut = append(tx.TxOut, output)
	}

	// Subtract fee
	estimatedSize := EstimateSerializeSize(len(ins), tx.TxOut, false)
	fee := estimatedSize * int(feePerByte)
	feePerOutput := fee / len(tx.TxOut)
	for _, output := range tx.TxOut {
		output.Value -= int64(feePerOutput)
	}

	// BIP 69 sorting
	txsort.InPlaceSort(tx)

	for i, input := range tx.TxIn {
		var sig1 []byte
		var sig2 []byte
		for _, sig := range sigs1 {
			if int(sig.InputIndex) == i {
				sig1 = sig.Signature
			}
		}
		for _, sig := range sigs2 {
			if int(sig.InputIndex) == i {
				sig2 = sig.Signature
			}
		}
		builder := txscript.NewScriptBuilder()
		builder.AddOp(txscript.OP_0)
		builder.AddData(sig1)
		builder.AddData(sig2)
		builder.AddData(redeemScript)
		scriptSig, err := builder.Script()
		if err != nil {
			return err
		}
		input.SignatureScript = scriptSig
	}
	// broadcast
	w.Broadcast(tx)
	return nil
}

func (w *SPVWallet) SweepAddress(utxos []Utxo, address *btc.Address, key *hd.ExtendedKey, redeemScript *[]byte, feeLevel FeeLevel) (*chainhash.Hash, error) {
	var internalAddr btc.Address
	if address != nil {
		internalAddr = *address
	} else {
		internalAddr = w.CurrentAddress(INTERNAL)
	}
	script, err := txscript.PayToAddrScript(internalAddr)
	if err != nil {
		return nil, err
	}

	var val int64
	var inputs []*wire.TxIn
	additionalPrevScripts := make(map[wire.OutPoint][]byte)
	for _, u := range utxos {
		val += u.Value
		in := wire.NewTxIn(&u.Op, []byte{})
		inputs = append(inputs, in)
		additionalPrevScripts[u.Op] = u.ScriptPubkey
	}
	out := wire.NewTxOut(val, script)

	estimatedSize := EstimateSerializeSize(len(utxos), []*wire.TxOut{out}, false)

	// Calculate the fee
	feePerByte := int(w.GetFeePerByte(feeLevel))
	fee := estimatedSize * feePerByte

	outVal := val - int64(fee)
	if outVal < 0 {
		outVal = 0
	}
	out.Value = outVal

	tx := &wire.MsgTx{
		Version:  wire.TxVersion,
		TxIn:     inputs,
		TxOut:    []*wire.TxOut{out},
		LockTime: 0,
	}

	// BIP 69 sorting
	txsort.InPlaceSort(tx)

	// Sign tx
	privKey, err := key.ECPrivKey()
	if err != nil {
		return nil, err
	}
	pk := privKey.PubKey().SerializeCompressed()
	addressPub, err := btc.NewAddressPubKey(pk, w.params)

	getKey := txscript.KeyClosure(func(addr btc.Address) (*btcec.PrivateKey, bool, error) {
		if addressPub.EncodeAddress() == addr.EncodeAddress() {
			wif, err := btc.NewWIF(privKey, w.params, true)
			if err != nil {
				return nil, false, err
			}
			return wif.PrivKey, wif.CompressPubKey, nil
		}
		return nil, false, errors.New("Not found")
	})
	getScript := txscript.ScriptClosure(func(addr btc.Address) ([]byte, error) {
		if redeemScript == nil {
			return []byte{}, nil
		}
		return *redeemScript, nil
	})

	for i, txIn := range tx.TxIn {
		prevOutScript := additionalPrevScripts[txIn.PreviousOutPoint]
		script, err := txscript.SignTxOutput(w.params,
			tx, i, prevOutScript, txscript.SigHashAll, getKey,
			getScript, txIn.SignatureScript)
		if err != nil {
			return nil, errors.New("Failed to sign transaction")
		}
		txIn.SignatureScript = script
	}

	// broadcast
	w.Broadcast(tx)
	txid := tx.TxHash()
	return &txid, nil
}

func (w *SPVWallet) buildTx(amount int64, addr btc.Address, feeLevel FeeLevel, optionalOutput *wire.TxOut) (*wire.MsgTx, error) {
	// Check for dust
	script, _ := txscript.PayToAddrScript(addr)
	if txrules.IsDustAmount(btc.Amount(amount), len(script), txrules.DefaultRelayFeePerKb) {
		return nil, errors.New("Amount is below dust threshold")
	}

	var additionalPrevScripts map[wire.OutPoint][]byte
	var additionalKeysByAddress map[string]*btc.WIF

	// Create input source
	coinMap := w.gatherCoins()
	coins := make([]coinset.Coin, 0, len(coinMap))
	for k := range coinMap {
		coins = append(coins, k)
	}
	inputSource := func(target btc.Amount) (total btc.Amount, inputs []*wire.TxIn, scripts [][]byte, err error) {
		coinSelector := coinset.MaxValueAgeCoinSelector{MaxInputs: 10000, MinChangeAmount: btc.Amount(10000)}
		coins, err := coinSelector.CoinSelect(target, coins)
		if err != nil {
			return total, inputs, scripts, errors.New("insuffient funds")
		}
		additionalPrevScripts = make(map[wire.OutPoint][]byte)
		additionalKeysByAddress = make(map[string]*btc.WIF)
		for _, c := range coins.Coins() {
			total += c.Value()
			outpoint := wire.NewOutPoint(c.Hash(), c.Index())
			in := wire.NewTxIn(outpoint, []byte{})
			in.Sequence = 0 // Opt-in RBF so we can bump fees
			inputs = append(inputs, in)
			additionalPrevScripts[*outpoint] = c.PkScript()
			key := coinMap[c]
			addr, err := key.Address(w.params)
			if err != nil {
				continue
			}
			privKey, err := key.ECPrivKey()
			if err != nil {
				continue
			}
			wif, _ := btc.NewWIF(privKey, w.params, true)
			additionalKeysByAddress[addr.EncodeAddress()] = wif
		}
		return total, inputs, scripts, nil
	}

	// Get the fee per kilobyte
	feePerKB := int64(w.GetFeePerByte(feeLevel)) * 1000

	// outputs
	out := wire.NewTxOut(amount, script)

	// Create change source
	changeSource := func() ([]byte, error) {
		addr := w.CurrentAddress(INTERNAL)
		script, err := txscript.PayToAddrScript(addr)
		if err != nil {
			return []byte{}, err
		}
		return script, nil
	}

	outputs := []*wire.TxOut{out}
	if optionalOutput != nil {
		outputs = append(outputs, optionalOutput)
	}
	authoredTx, err := txauthor.NewUnsignedTransaction(outputs, btc.Amount(feePerKB), inputSource, changeSource)
	if err != nil {
		return nil, err
	}

	// BIP 69 sorting
	txsort.InPlaceSort(authoredTx.Tx)

	// Sign tx
	getKey := txscript.KeyClosure(func(addr btc.Address) (*btcec.PrivateKey, bool, error) {
		addrStr := addr.EncodeAddress()
		wif := additionalKeysByAddress[addrStr]
		return wif.PrivKey, wif.CompressPubKey, nil
	})
	getScript := txscript.ScriptClosure(func(
		addr btc.Address) ([]byte, error) {
		return []byte{}, nil
	})
	for i, txIn := range authoredTx.Tx.TxIn {
		prevOutScript := additionalPrevScripts[txIn.PreviousOutPoint]
		script, err := txscript.SignTxOutput(w.params,
			authoredTx.Tx, i, prevOutScript, txscript.SigHashAll, getKey,
			getScript, txIn.SignatureScript)
		if err != nil {
			return nil, errors.New("Failed to sign transaction")
		}
		txIn.SignatureScript = script
	}
	return authoredTx.Tx, nil
}

type feeCache struct {
	fees        *Fees
	lastUpdated time.Time
}

type Fees struct {
	FastestFee  uint64
	HalfHourFee uint64
	HourFee     uint64
}

var cache *feeCache = &feeCache{}

func (w *SPVWallet) GetFeePerByte(feeLevel FeeLevel) uint64 {
	dial := net.Dial
	if w.config.Proxy != nil {
		dial = w.config.Proxy.Dial
	}
	tbTransport := &http.Transport{Dial: dial}
	httpClient := &http.Client{Transport: tbTransport, Timeout: time.Second * 10}
	defaultFee := func() uint64 {
		switch feeLevel {
		case PRIOIRTY:
			return w.priorityFee
		case NORMAL:
			return w.normalFee
		case ECONOMIC:
			return w.economicFee
		case FEE_BUMP:
			return w.priorityFee * 2
		default:
			return w.normalFee
		}
	}
	if w.feeAPI == "" {
		return defaultFee()
	}
	fees := new(Fees)
	if time.Since(cache.lastUpdated) > time.Minute {
		resp, err := httpClient.Get(w.feeAPI)
		if err != nil {
			return defaultFee()
		}

		defer resp.Body.Close()

		err = json.NewDecoder(resp.Body).Decode(&fees)
		if err != nil {
			return defaultFee()
		}
		cache.lastUpdated = time.Now()
		cache.fees = fees
	} else {
		fees = cache.fees
	}
	switch feeLevel {
	case PRIOIRTY:
		if fees.FastestFee > w.maxFee || fees.FastestFee == 0 {
			return w.maxFee
		} else {
			return fees.FastestFee
		}
	case NORMAL:
		if fees.HalfHourFee > w.maxFee || fees.HalfHourFee == 0 {
			return w.maxFee
		} else {
			return fees.HalfHourFee
		}
	case ECONOMIC:
		if fees.HourFee > w.maxFee || fees.HourFee == 0 {
			return w.maxFee
		} else {
			return fees.HourFee
		}
	case FEE_BUMP:
		if (fees.FastestFee*2) > w.maxFee || fees.FastestFee == 0 {
			return w.maxFee * 2
		} else {
			return fees.FastestFee * 2
		}
	default:
		return w.normalFee
	}
}<|MERGE_RESOLUTION|>--- conflicted
+++ resolved
@@ -120,12 +120,6 @@
 	if txn.Height > 0 {
 		return nil, errors.New("Transaction is confirmed, cannot bump fee")
 	}
-<<<<<<< HEAD
-	if txn.Value < 0 {
-		return nil, errors.New("Cannot only bump incoming transactions")
-	}
-=======
->>>>>>> bd6a8d2d
 	utxos, err := w.txstore.Utxos().GetAll()
 	if err != nil {
 		return nil, errors.New("No unspent transactions")
